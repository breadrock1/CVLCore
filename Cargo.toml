--- conflicted
+++ resolved
@@ -13,16 +13,7 @@
 [build-dependencies]
 cbindgen = "^0.24"
 
-<<<<<<< HEAD
-[target.'cfg(macos)'.dependencies]
-opencv = "0.76.4"
-
-[target.'cfg(unix)'.dependencies]
-opencv = "0.82.1"
-=======
-[[example]]
 name = "file_example"
->>>>>>> 92e2b094
 
 [[example]]
 name = "web_cam_example"
